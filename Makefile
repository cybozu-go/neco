# Makefile for neco

SUDO = sudo
FAKEROOT = fakeroot
ETCD_DIR = /tmp/neco-etcd
TAGS =

### for Go
GOFLAGS = -mod=vendor
export GOFLAGS

### for debian package
PACKAGES := fakeroot
WORKDIR := $(CURDIR)/work
CONTROL := $(WORKDIR)/DEBIAN/control
DOCDIR := $(WORKDIR)/usr/share/doc/neco
BINDIR := $(WORKDIR)/usr/bin
SBINDIR := $(WORKDIR)/usr/sbin
VERSION = 0.0.1-master
DEST = .
DEB = neco_$(VERSION)_amd64.deb

all:
	@echo "Specify one of these targets:"
	@echo
	@echo "    start-etcd  - run etcd on localhost."
	@echo "    stop-etcd   - stop etcd."
	@echo "    test        - run single host tests."
	@echo "    mod         - update and vendor Go modules."
	@echo "    deb         - build Debian package."
	@echo "    setup       - install dependencies."

start-etcd:
	systemd-run --user --unit neco-etcd.service etcd --data-dir $(ETCD_DIR)

stop-etcd:
	systemctl --user stop neco-etcd.service

test:
	test -z "$$(gofmt -s -l . | grep -v '^vendor' | tee /dev/stderr)"
	golint -set_exit_status $$(go list -tags='$(TAGS)' ./... | grep -v /vendor/)
	go build -tags='$(TAGS)' ./...
	go test -tags='$(TAGS)' -race -v ./...
	go vet -tags='$(TAGS)' ./...

mod:
	go mod tidy
	go mod vendor
	git add -f vendor
	git add go.mod go.sum

deb: $(DEB)

$(DEB):
	rm -rf $(WORKDIR)
	cp -r debian $(WORKDIR)
	sed 's/@VERSION@/$(patsubst v%,%,$(VERSION))/' debian/DEBIAN/control > $(CONTROL)
	mkdir -p $(BINDIR)
	GOBIN=$(BINDIR) go install -tags='$(TAGS)' ./pkg/neco
	mkdir -p $(SBINDIR)
<<<<<<< HEAD
	GOBIN=$(SBINDIR) go install -tags='$(TAGS)' ./pkg/neco-updater ./pkg/neco-worker ./pkg/setup-hw
=======
	GOBIN=$(SBINDIR) go install -tags='$(TAGS)' ./pkg/neco-updater ./pkg/neco-worker ./pkg/sabakan-serf-handler
>>>>>>> da7d8afa
	mkdir -p $(DOCDIR)
	cp README.md LICENSE $(DOCDIR)
	chmod -R g-w $(WORKDIR)
	$(FAKEROOT) dpkg-deb --build $(WORKDIR) $(DEST)
	rm -rf $(WORKDIR)

setup:
	GO111MODULE=off go get -u golang.org/x/lint/golint
	$(SUDO) apt-get -y install --no-install-recommends $(PACKAGES)

clean:
	rm -rf $(ETCD_DIR) $(WORKDIR) $(DEB)

.PHONY:	all start-etcd stop-etcd test mod deb setup clean<|MERGE_RESOLUTION|>--- conflicted
+++ resolved
@@ -58,11 +58,7 @@
 	mkdir -p $(BINDIR)
 	GOBIN=$(BINDIR) go install -tags='$(TAGS)' ./pkg/neco
 	mkdir -p $(SBINDIR)
-<<<<<<< HEAD
-	GOBIN=$(SBINDIR) go install -tags='$(TAGS)' ./pkg/neco-updater ./pkg/neco-worker ./pkg/setup-hw
-=======
-	GOBIN=$(SBINDIR) go install -tags='$(TAGS)' ./pkg/neco-updater ./pkg/neco-worker ./pkg/sabakan-serf-handler
->>>>>>> da7d8afa
+	GOBIN=$(SBINDIR) go install -tags='$(TAGS)' ./pkg/neco-updater ./pkg/neco-worker ./pkg/setup-hw ./pkg/sabakan-serf-handler
 	mkdir -p $(DOCDIR)
 	cp README.md LICENSE $(DOCDIR)
 	chmod -R g-w $(WORKDIR)
