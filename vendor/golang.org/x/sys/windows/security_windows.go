// Copyright 2012 The Go Authors. All rights reserved.
// Use of this source code is governed by a BSD-style
// license that can be found in the LICENSE file.

package windows

import (
	"syscall"
	"unsafe"
)

const (
	STANDARD_RIGHTS_REQUIRED = 0xf0000
	STANDARD_RIGHTS_READ     = 0x20000
	STANDARD_RIGHTS_WRITE    = 0x20000
	STANDARD_RIGHTS_EXECUTE  = 0x20000
	STANDARD_RIGHTS_ALL      = 0x1F0000
)

const (
	NameUnknown          = 0
	NameFullyQualifiedDN = 1
	NameSamCompatible    = 2
	NameDisplay          = 3
	NameUniqueId         = 6
	NameCanonical        = 7
	NameUserPrincipal    = 8
	NameCanonicalEx      = 9
	NameServicePrincipal = 10
	NameDnsDomain        = 12
)

// This function returns 1 byte BOOLEAN rather than the 4 byte BOOL.
// http://blogs.msdn.com/b/drnick/archive/2007/12/19/windows-and-upn-format-credentials.aspx
//sys	TranslateName(accName *uint16, accNameFormat uint32, desiredNameFormat uint32, translatedName *uint16, nSize *uint32) (err error) [failretval&0xff==0] = secur32.TranslateNameW
//sys	GetUserNameEx(nameFormat uint32, nameBuffre *uint16, nSize *uint32) (err error) [failretval&0xff==0] = secur32.GetUserNameExW

// TranslateAccountName converts a directory service
// object name from one format to another.
func TranslateAccountName(username string, from, to uint32, initSize int) (string, error) {
	u, e := UTF16PtrFromString(username)
	if e != nil {
		return "", e
	}
	n := uint32(50)
	for {
		b := make([]uint16, n)
		e = TranslateName(u, from, to, &b[0], &n)
		if e == nil {
			return UTF16ToString(b[:n]), nil
		}
		if e != ERROR_INSUFFICIENT_BUFFER {
			return "", e
		}
		if n <= uint32(len(b)) {
			return "", e
		}
	}
}

const (
	// do not reorder
	NetSetupUnknownStatus = iota
	NetSetupUnjoined
	NetSetupWorkgroupName
	NetSetupDomainName
)

type UserInfo10 struct {
	Name       *uint16
	Comment    *uint16
	UsrComment *uint16
	FullName   *uint16
}

//sys	NetUserGetInfo(serverName *uint16, userName *uint16, level uint32, buf **byte) (neterr error) = netapi32.NetUserGetInfo
//sys	NetGetJoinInformation(server *uint16, name **uint16, bufType *uint32) (neterr error) = netapi32.NetGetJoinInformation
//sys	NetApiBufferFree(buf *byte) (neterr error) = netapi32.NetApiBufferFree

const (
	// do not reorder
	SidTypeUser = 1 + iota
	SidTypeGroup
	SidTypeDomain
	SidTypeAlias
	SidTypeWellKnownGroup
	SidTypeDeletedAccount
	SidTypeInvalid
	SidTypeUnknown
	SidTypeComputer
	SidTypeLabel
)

type SidIdentifierAuthority struct {
	Value [6]byte
}

var (
	SECURITY_NULL_SID_AUTHORITY        = SidIdentifierAuthority{[6]byte{0, 0, 0, 0, 0, 0}}
	SECURITY_WORLD_SID_AUTHORITY       = SidIdentifierAuthority{[6]byte{0, 0, 0, 0, 0, 1}}
	SECURITY_LOCAL_SID_AUTHORITY       = SidIdentifierAuthority{[6]byte{0, 0, 0, 0, 0, 2}}
	SECURITY_CREATOR_SID_AUTHORITY     = SidIdentifierAuthority{[6]byte{0, 0, 0, 0, 0, 3}}
	SECURITY_NON_UNIQUE_AUTHORITY      = SidIdentifierAuthority{[6]byte{0, 0, 0, 0, 0, 4}}
	SECURITY_NT_AUTHORITY              = SidIdentifierAuthority{[6]byte{0, 0, 0, 0, 0, 5}}
	SECURITY_MANDATORY_LABEL_AUTHORITY = SidIdentifierAuthority{[6]byte{0, 0, 0, 0, 0, 16}}
)

const (
	SECURITY_NULL_RID                   = 0
	SECURITY_WORLD_RID                  = 0
	SECURITY_LOCAL_RID                  = 0
	SECURITY_CREATOR_OWNER_RID          = 0
	SECURITY_CREATOR_GROUP_RID          = 1
	SECURITY_DIALUP_RID                 = 1
	SECURITY_NETWORK_RID                = 2
	SECURITY_BATCH_RID                  = 3
	SECURITY_INTERACTIVE_RID            = 4
	SECURITY_LOGON_IDS_RID              = 5
	SECURITY_SERVICE_RID                = 6
	SECURITY_LOCAL_SYSTEM_RID           = 18
	SECURITY_BUILTIN_DOMAIN_RID         = 32
	SECURITY_PRINCIPAL_SELF_RID         = 10
	SECURITY_CREATOR_OWNER_SERVER_RID   = 0x2
	SECURITY_CREATOR_GROUP_SERVER_RID   = 0x3
	SECURITY_LOGON_IDS_RID_COUNT        = 0x3
	SECURITY_ANONYMOUS_LOGON_RID        = 0x7
	SECURITY_PROXY_RID                  = 0x8
	SECURITY_ENTERPRISE_CONTROLLERS_RID = 0x9
	SECURITY_SERVER_LOGON_RID           = SECURITY_ENTERPRISE_CONTROLLERS_RID
	SECURITY_AUTHENTICATED_USER_RID     = 0xb
	SECURITY_RESTRICTED_CODE_RID        = 0xc
	SECURITY_NT_NON_UNIQUE_RID          = 0x15
)

// Predefined domain-relative RIDs for local groups.
// See https://msdn.microsoft.com/en-us/library/windows/desktop/aa379649(v=vs.85).aspx
const (
	DOMAIN_ALIAS_RID_ADMINS                         = 0x220
	DOMAIN_ALIAS_RID_USERS                          = 0x221
	DOMAIN_ALIAS_RID_GUESTS                         = 0x222
	DOMAIN_ALIAS_RID_POWER_USERS                    = 0x223
	DOMAIN_ALIAS_RID_ACCOUNT_OPS                    = 0x224
	DOMAIN_ALIAS_RID_SYSTEM_OPS                     = 0x225
	DOMAIN_ALIAS_RID_PRINT_OPS                      = 0x226
	DOMAIN_ALIAS_RID_BACKUP_OPS                     = 0x227
	DOMAIN_ALIAS_RID_REPLICATOR                     = 0x228
	DOMAIN_ALIAS_RID_RAS_SERVERS                    = 0x229
	DOMAIN_ALIAS_RID_PREW2KCOMPACCESS               = 0x22a
	DOMAIN_ALIAS_RID_REMOTE_DESKTOP_USERS           = 0x22b
	DOMAIN_ALIAS_RID_NETWORK_CONFIGURATION_OPS      = 0x22c
	DOMAIN_ALIAS_RID_INCOMING_FOREST_TRUST_BUILDERS = 0x22d
	DOMAIN_ALIAS_RID_MONITORING_USERS               = 0X22e
	DOMAIN_ALIAS_RID_LOGGING_USERS                  = 0x22f
	DOMAIN_ALIAS_RID_AUTHORIZATIONACCESS            = 0x230
	DOMAIN_ALIAS_RID_TS_LICENSE_SERVERS             = 0x231
	DOMAIN_ALIAS_RID_DCOM_USERS                     = 0x232
	DOMAIN_ALIAS_RID_IUSERS                         = 0x238
	DOMAIN_ALIAS_RID_CRYPTO_OPERATORS               = 0x239
	DOMAIN_ALIAS_RID_CACHEABLE_PRINCIPALS_GROUP     = 0x23b
	DOMAIN_ALIAS_RID_NON_CACHEABLE_PRINCIPALS_GROUP = 0x23c
	DOMAIN_ALIAS_RID_EVENT_LOG_READERS_GROUP        = 0x23d
	DOMAIN_ALIAS_RID_CERTSVC_DCOM_ACCESS_GROUP      = 0x23e
)

//sys	LookupAccountSid(systemName *uint16, sid *SID, name *uint16, nameLen *uint32, refdDomainName *uint16, refdDomainNameLen *uint32, use *uint32) (err error) = advapi32.LookupAccountSidW
//sys	LookupAccountName(systemName *uint16, accountName *uint16, sid *SID, sidLen *uint32, refdDomainName *uint16, refdDomainNameLen *uint32, use *uint32) (err error) = advapi32.LookupAccountNameW
//sys	ConvertSidToStringSid(sid *SID, stringSid **uint16) (err error) = advapi32.ConvertSidToStringSidW
//sys	ConvertStringSidToSid(stringSid *uint16, sid **SID) (err error) = advapi32.ConvertStringSidToSidW
//sys	GetLengthSid(sid *SID) (len uint32) = advapi32.GetLengthSid
//sys	CopySid(destSidLen uint32, destSid *SID, srcSid *SID) (err error) = advapi32.CopySid
//sys	AllocateAndInitializeSid(identAuth *SidIdentifierAuthority, subAuth byte, subAuth0 uint32, subAuth1 uint32, subAuth2 uint32, subAuth3 uint32, subAuth4 uint32, subAuth5 uint32, subAuth6 uint32, subAuth7 uint32, sid **SID) (err error) = advapi32.AllocateAndInitializeSid
//sys	FreeSid(sid *SID) (err error) [failretval!=0] = advapi32.FreeSid
//sys	EqualSid(sid1 *SID, sid2 *SID) (isEqual bool) = advapi32.EqualSid

// The security identifier (SID) structure is a variable-length
// structure used to uniquely identify users or groups.
type SID struct{}

// StringToSid converts a string-format security identifier
// sid into a valid, functional sid.
func StringToSid(s string) (*SID, error) {
	var sid *SID
	p, e := UTF16PtrFromString(s)
	if e != nil {
		return nil, e
	}
	e = ConvertStringSidToSid(p, &sid)
	if e != nil {
		return nil, e
	}
	defer LocalFree((Handle)(unsafe.Pointer(sid)))
	return sid.Copy()
}

// LookupSID retrieves a security identifier sid for the account
// and the name of the domain on which the account was found.
// System specify target computer to search.
func LookupSID(system, account string) (sid *SID, domain string, accType uint32, err error) {
	if len(account) == 0 {
		return nil, "", 0, syscall.EINVAL
	}
	acc, e := UTF16PtrFromString(account)
	if e != nil {
		return nil, "", 0, e
	}
	var sys *uint16
	if len(system) > 0 {
		sys, e = UTF16PtrFromString(system)
		if e != nil {
			return nil, "", 0, e
		}
	}
	n := uint32(50)
	dn := uint32(50)
	for {
		b := make([]byte, n)
		db := make([]uint16, dn)
		sid = (*SID)(unsafe.Pointer(&b[0]))
		e = LookupAccountName(sys, acc, sid, &n, &db[0], &dn, &accType)
		if e == nil {
			return sid, UTF16ToString(db), accType, nil
		}
		if e != ERROR_INSUFFICIENT_BUFFER {
			return nil, "", 0, e
		}
		if n <= uint32(len(b)) {
			return nil, "", 0, e
		}
	}
}

// String converts sid to a string format
// suitable for display, storage, or transmission.
func (sid *SID) String() (string, error) {
	var s *uint16
	e := ConvertSidToStringSid(sid, &s)
	if e != nil {
		return "", e
	}
	defer LocalFree((Handle)(unsafe.Pointer(s)))
	return UTF16ToString((*[256]uint16)(unsafe.Pointer(s))[:]), nil
}

// Len returns the length, in bytes, of a valid security identifier sid.
func (sid *SID) Len() int {
	return int(GetLengthSid(sid))
}

// Copy creates a duplicate of security identifier sid.
func (sid *SID) Copy() (*SID, error) {
	b := make([]byte, sid.Len())
	sid2 := (*SID)(unsafe.Pointer(&b[0]))
	e := CopySid(uint32(len(b)), sid2, sid)
	if e != nil {
		return nil, e
	}
	return sid2, nil
}

// LookupAccount retrieves the name of the account for this sid
// and the name of the first domain on which this sid is found.
// System specify target computer to search for.
func (sid *SID) LookupAccount(system string) (account, domain string, accType uint32, err error) {
	var sys *uint16
	if len(system) > 0 {
		sys, err = UTF16PtrFromString(system)
		if err != nil {
			return "", "", 0, err
		}
	}
	n := uint32(50)
	dn := uint32(50)
	for {
		b := make([]uint16, n)
		db := make([]uint16, dn)
		e := LookupAccountSid(sys, sid, &b[0], &n, &db[0], &dn, &accType)
		if e == nil {
			return UTF16ToString(b), UTF16ToString(db), accType, nil
		}
		if e != ERROR_INSUFFICIENT_BUFFER {
			return "", "", 0, e
		}
		if n <= uint32(len(b)) {
			return "", "", 0, e
		}
	}
}

const (
	// do not reorder
	TOKEN_ASSIGN_PRIMARY = 1 << iota
	TOKEN_DUPLICATE
	TOKEN_IMPERSONATE
	TOKEN_QUERY
	TOKEN_QUERY_SOURCE
	TOKEN_ADJUST_PRIVILEGES
	TOKEN_ADJUST_GROUPS
	TOKEN_ADJUST_DEFAULT
	TOKEN_ADJUST_SESSIONID

	TOKEN_ALL_ACCESS = STANDARD_RIGHTS_REQUIRED |
		TOKEN_ASSIGN_PRIMARY |
		TOKEN_DUPLICATE |
		TOKEN_IMPERSONATE |
		TOKEN_QUERY |
		TOKEN_QUERY_SOURCE |
		TOKEN_ADJUST_PRIVILEGES |
		TOKEN_ADJUST_GROUPS |
		TOKEN_ADJUST_DEFAULT |
		TOKEN_ADJUST_SESSIONID
	TOKEN_READ  = STANDARD_RIGHTS_READ | TOKEN_QUERY
	TOKEN_WRITE = STANDARD_RIGHTS_WRITE |
		TOKEN_ADJUST_PRIVILEGES |
		TOKEN_ADJUST_GROUPS |
		TOKEN_ADJUST_DEFAULT
	TOKEN_EXECUTE = STANDARD_RIGHTS_EXECUTE
)

const (
	// do not reorder
	TokenUser = 1 + iota
	TokenGroups
	TokenPrivileges
	TokenOwner
	TokenPrimaryGroup
	TokenDefaultDacl
	TokenSource
	TokenType
	TokenImpersonationLevel
	TokenStatistics
	TokenRestrictedSids
	TokenSessionId
	TokenGroupsAndPrivileges
	TokenSessionReference
	TokenSandBoxInert
	TokenAuditPolicy
	TokenOrigin
	TokenElevationType
	TokenLinkedToken
	TokenElevation
	TokenHasRestrictions
	TokenAccessInformation
	TokenVirtualizationAllowed
	TokenVirtualizationEnabled
	TokenIntegrityLevel
	TokenUIAccess
	TokenMandatoryPolicy
	TokenLogonSid
	MaxTokenInfoClass
)

// Group attributes inside of Tokengroups.Groups[i].Attributes
const (
	SE_GROUP_MANDATORY          = 0x00000001
	SE_GROUP_ENABLED_BY_DEFAULT = 0x00000002
	SE_GROUP_ENABLED            = 0x00000004
	SE_GROUP_OWNER              = 0x00000008
	SE_GROUP_USE_FOR_DENY_ONLY  = 0x00000010
	SE_GROUP_INTEGRITY          = 0x00000020
	SE_GROUP_INTEGRITY_ENABLED  = 0x00000040
	SE_GROUP_LOGON_ID           = 0xC0000000
	SE_GROUP_RESOURCE           = 0x20000000
	SE_GROUP_VALID_ATTRIBUTES   = SE_GROUP_MANDATORY | SE_GROUP_ENABLED_BY_DEFAULT | SE_GROUP_ENABLED | SE_GROUP_OWNER | SE_GROUP_USE_FOR_DENY_ONLY | SE_GROUP_LOGON_ID | SE_GROUP_RESOURCE | SE_GROUP_INTEGRITY | SE_GROUP_INTEGRITY_ENABLED
)

// Privilege attributes
const (
	SE_PRIVILEGE_ENABLED_BY_DEFAULT = 0x00000001
	SE_PRIVILEGE_ENABLED            = 0x00000002
	SE_PRIVILEGE_REMOVED            = 0x00000004
	SE_PRIVILEGE_USED_FOR_ACCESS    = 0x80000000
	SE_PRIVILEGE_VALID_ATTRIBUTES   = SE_PRIVILEGE_ENABLED_BY_DEFAULT | SE_PRIVILEGE_ENABLED | SE_PRIVILEGE_REMOVED | SE_PRIVILEGE_USED_FOR_ACCESS
)

// Token types
const (
	TokenPrimary       = 1
	TokenImpersonation = 2
)

// Impersonation levels
const (
	SecurityAnonymous      = 0
	SecurityIdentification = 1
	SecurityImpersonation  = 2
	SecurityDelegation     = 3
)

type LUID struct {
	LowPart  uint32
	HighPart int32
}

type LUIDAndAttributes struct {
	Luid       LUID
	Attributes uint32
}

type SIDAndAttributes struct {
	Sid        *SID
	Attributes uint32
}

type Tokenuser struct {
	User SIDAndAttributes
}

type Tokenprimarygroup struct {
	PrimaryGroup *SID
}

type Tokengroups struct {
	GroupCount uint32
	Groups     [1]SIDAndAttributes
}

type Tokenprivileges struct {
	PrivilegeCount uint32
	Privileges     [1]LUIDAndAttributes
}

type Tokenmandatorylabel struct {
	Label SIDAndAttributes
}

func (tml *Tokenmandatorylabel) Size() uint32 {
	return uint32(unsafe.Sizeof(Tokenmandatorylabel{})) + GetLengthSid(tml.Label.Sid)
}

// Authorization Functions
//sys	checkTokenMembership(tokenHandle Token, sidToCheck *SID, isMember *int32) (err error) = advapi32.CheckTokenMembership
//sys	OpenProcessToken(process Handle, access uint32, token *Token) (err error) = advapi32.OpenProcessToken
//sys	GetCurrentThreadToken() (token Token) = advapi32.GetCurrentThreadToken
//sys	OpenThreadToken(thread Handle, access uint32, openAsSelf bool, token *Token) (err error) = advapi32.OpenThreadToken
//sys	GetCurrentProcessToken() (token Token) = advapi32.GetCurrentProcessToken
//sys	ImpersonateSelf(impersonationlevel uint32) (err error) = advapi32.ImpersonateSelf
//sys	RevertToSelf() (err error) = advapi32.RevertToSelf
//sys	SetThreadToken(thread *Handle, token Token) (err error) = advapi32.SetThreadToken
//sys	LookupPrivilegeValue(systemname *uint16, name *uint16, luid *LUID) (err error) = advapi32.LookupPrivilegeValueW
//sys	AdjustTokenPrivileges(token Token, disableAllPrivileges bool, newstate *Tokenprivileges, buflen uint32, prevstate *Tokenprivileges, returnlen *uint32) (err error) = advapi32.AdjustTokenPrivileges
//sys	AdjustTokenGroups(token Token, resetToDefault bool, newstate *Tokengroups, buflen uint32, prevstate *Tokengroups, returnlen *uint32) (err error) = advapi32.AdjustTokenGroups
//sys	GetTokenInformation(token Token, infoClass uint32, info *byte, infoLen uint32, returnedLen *uint32) (err error) = advapi32.GetTokenInformation
//sys	SetTokenInformation(token Token, infoClass uint32, info *byte, infoLen uint32) (err error) = advapi32.SetTokenInformation
//sys	DuplicateTokenEx(existingToken Token, desiredAccess uint32, tokenAttributes *SecurityAttributes, impersonationLevel uint32, tokenType uint32, newToken *Token) (err error) = advapi32.DuplicateTokenEx
//sys	GetUserProfileDirectory(t Token, dir *uint16, dirLen *uint32) (err error) = userenv.GetUserProfileDirectoryW

// An access token contains the security information for a logon session.
// The system creates an access token when a user logs on, and every
// process executed on behalf of the user has a copy of the token.
// The token identifies the user, the user's groups, and the user's
// privileges. The system uses the token to control access to securable
// objects and to control the ability of the user to perform various
// system-related operations on the local computer.
type Token Handle

// OpenCurrentProcessToken opens the access token
// associated with current process.
func OpenCurrentProcessToken() (Token, error) {
	p, e := GetCurrentProcess()
	if e != nil {
		return 0, e
	}
	var t Token
	e = OpenProcessToken(p, TOKEN_QUERY, &t)
	if e != nil {
		return 0, e
	}
	return t, nil
}

// Close releases access to access token.
func (t Token) Close() error {
	return CloseHandle(Handle(t))
}

// getInfo retrieves a specified type of information about an access token.
func (t Token) getInfo(class uint32, initSize int) (unsafe.Pointer, error) {
	n := uint32(initSize)
	for {
		b := make([]byte, n)
		e := GetTokenInformation(t, class, &b[0], uint32(len(b)), &n)
		if e == nil {
			return unsafe.Pointer(&b[0]), nil
		}
		if e != ERROR_INSUFFICIENT_BUFFER {
			return nil, e
		}
		if n <= uint32(len(b)) {
			return nil, e
		}
	}
}

// GetTokenUser retrieves access token t user account information.
func (t Token) GetTokenUser() (*Tokenuser, error) {
	i, e := t.getInfo(TokenUser, 50)
	if e != nil {
		return nil, e
	}
	return (*Tokenuser)(i), nil
}

// GetTokenGroups retrieves group accounts associated with access token t.
func (t Token) GetTokenGroups() (*Tokengroups, error) {
	i, e := t.getInfo(TokenGroups, 50)
	if e != nil {
		return nil, e
	}
	return (*Tokengroups)(i), nil
}

// GetTokenPrimaryGroup retrieves access token t primary group information.
// A pointer to a SID structure representing a group that will become
// the primary group of any objects created by a process using this access token.
func (t Token) GetTokenPrimaryGroup() (*Tokenprimarygroup, error) {
	i, e := t.getInfo(TokenPrimaryGroup, 50)
	if e != nil {
		return nil, e
	}
	return (*Tokenprimarygroup)(i), nil
}

// GetUserProfileDirectory retrieves path to the
// root directory of the access token t user's profile.
func (t Token) GetUserProfileDirectory() (string, error) {
	n := uint32(100)
	for {
		b := make([]uint16, n)
		e := GetUserProfileDirectory(t, &b[0], &n)
		if e == nil {
			return UTF16ToString(b), nil
		}
		if e != ERROR_INSUFFICIENT_BUFFER {
			return "", e
		}
		if n <= uint32(len(b)) {
			return "", e
		}
	}
}

<<<<<<< HEAD
// Returns whether the current token is elevated from a UAC perspective.
func (token Token) IsElevated() bool {
	var isElevated uint32
	var outLen uint32
	err := GetTokenInformation(token, TokenElevation, (*byte)(unsafe.Pointer(&isElevated)), uint32(unsafe.Sizeof(isElevated)), &outLen)
	if err != nil {
		return false
	}
	return outLen == uint32(unsafe.Sizeof(isElevated)) && isElevated != 0
}

// Returns the linked token, which may be an elevated UAC token.
func (token Token) GetLinkedToken() (Token, error) {
	var linkedToken Token
	var outLen uint32
	err := GetTokenInformation(token, TokenLinkedToken, (*byte)(unsafe.Pointer(&linkedToken)), uint32(unsafe.Sizeof(linkedToken)), &outLen)
	if err != nil {
		return Token(0), err
	}
	return linkedToken, nil
}

// GetSystemDirectory retrieves path to current location of the system
// directory, which is typically, though not always, C:\Windows\System32.
func GetSystemDirectory() (string, error) {
	n := uint32(MAX_PATH)
	for {
		b := make([]uint16, n)
		l, e := getSystemDirectory(&b[0], n)
		if e != nil {
			return "", e
		}
		if l <= n {
			return UTF16ToString(b[:l]), nil
		}
		n = l
	}
}

=======
>>>>>>> 417c4147
// IsMember reports whether the access token t is a member of the provided SID.
func (t Token) IsMember(sid *SID) (bool, error) {
	var b int32
	if e := checkTokenMembership(t, sid, &b); e != nil {
		return false, e
	}
	return b != 0, nil
}

const (
	WTS_CONSOLE_CONNECT        = 0x1
	WTS_CONSOLE_DISCONNECT     = 0x2
	WTS_REMOTE_CONNECT         = 0x3
	WTS_REMOTE_DISCONNECT      = 0x4
	WTS_SESSION_LOGON          = 0x5
	WTS_SESSION_LOGOFF         = 0x6
	WTS_SESSION_LOCK           = 0x7
	WTS_SESSION_UNLOCK         = 0x8
	WTS_SESSION_REMOTE_CONTROL = 0x9
	WTS_SESSION_CREATE         = 0xa
	WTS_SESSION_TERMINATE      = 0xb
)

const (
	WTSActive       = 0
	WTSConnected    = 1
	WTSConnectQuery = 2
	WTSShadow       = 3
	WTSDisconnected = 4
	WTSIdle         = 5
	WTSListen       = 6
	WTSReset        = 7
	WTSDown         = 8
	WTSInit         = 9
)

type WTSSESSION_NOTIFICATION struct {
	Size      uint32
	SessionID uint32
}

type WTS_SESSION_INFO struct {
	SessionID         uint32
	WindowStationName *uint16
	State             uint32
}

//sys WTSQueryUserToken(session uint32, token *Token) (err error) = wtsapi32.WTSQueryUserToken
//sys WTSEnumerateSessions(handle Handle, reserved uint32, version uint32, sessions **WTS_SESSION_INFO, count *uint32) (err error) = wtsapi32.WTSEnumerateSessionsW
//sys WTSFreeMemory(ptr uintptr) = wtsapi32.WTSFreeMemory<|MERGE_RESOLUTION|>--- conflicted
+++ resolved
@@ -149,7 +149,7 @@
 	DOMAIN_ALIAS_RID_REMOTE_DESKTOP_USERS           = 0x22b
 	DOMAIN_ALIAS_RID_NETWORK_CONFIGURATION_OPS      = 0x22c
 	DOMAIN_ALIAS_RID_INCOMING_FOREST_TRUST_BUILDERS = 0x22d
-	DOMAIN_ALIAS_RID_MONITORING_USERS               = 0X22e
+	DOMAIN_ALIAS_RID_MONITORING_USERS               = 0x22e
 	DOMAIN_ALIAS_RID_LOGGING_USERS                  = 0x22f
 	DOMAIN_ALIAS_RID_AUTHORIZATIONACCESS            = 0x230
 	DOMAIN_ALIAS_RID_TS_LICENSE_SERVERS             = 0x231
@@ -169,6 +169,7 @@
 //sys	GetLengthSid(sid *SID) (len uint32) = advapi32.GetLengthSid
 //sys	CopySid(destSidLen uint32, destSid *SID, srcSid *SID) (err error) = advapi32.CopySid
 //sys	AllocateAndInitializeSid(identAuth *SidIdentifierAuthority, subAuth byte, subAuth0 uint32, subAuth1 uint32, subAuth2 uint32, subAuth3 uint32, subAuth4 uint32, subAuth5 uint32, subAuth6 uint32, subAuth7 uint32, sid **SID) (err error) = advapi32.AllocateAndInitializeSid
+//sys	createWellKnownSid(sidType WELL_KNOWN_SID_TYPE, domainSid *SID, sid *SID, sizeSid *uint32) (err error) = advapi32.CreateWellKnownSid
 //sys	FreeSid(sid *SID) (err error) [failretval!=0] = advapi32.FreeSid
 //sys	EqualSid(sid1 *SID, sid2 *SID) (isEqual bool) = advapi32.EqualSid
 
@@ -282,6 +283,158 @@
 		}
 		if n <= uint32(len(b)) {
 			return "", "", 0, e
+		}
+	}
+}
+
+// Various types of pre-specified sids that can be synthesized at runtime.
+type WELL_KNOWN_SID_TYPE uint32
+
+const (
+	WinNullSid                                    = 0
+	WinWorldSid                                   = 1
+	WinLocalSid                                   = 2
+	WinCreatorOwnerSid                            = 3
+	WinCreatorGroupSid                            = 4
+	WinCreatorOwnerServerSid                      = 5
+	WinCreatorGroupServerSid                      = 6
+	WinNtAuthoritySid                             = 7
+	WinDialupSid                                  = 8
+	WinNetworkSid                                 = 9
+	WinBatchSid                                   = 10
+	WinInteractiveSid                             = 11
+	WinServiceSid                                 = 12
+	WinAnonymousSid                               = 13
+	WinProxySid                                   = 14
+	WinEnterpriseControllersSid                   = 15
+	WinSelfSid                                    = 16
+	WinAuthenticatedUserSid                       = 17
+	WinRestrictedCodeSid                          = 18
+	WinTerminalServerSid                          = 19
+	WinRemoteLogonIdSid                           = 20
+	WinLogonIdsSid                                = 21
+	WinLocalSystemSid                             = 22
+	WinLocalServiceSid                            = 23
+	WinNetworkServiceSid                          = 24
+	WinBuiltinDomainSid                           = 25
+	WinBuiltinAdministratorsSid                   = 26
+	WinBuiltinUsersSid                            = 27
+	WinBuiltinGuestsSid                           = 28
+	WinBuiltinPowerUsersSid                       = 29
+	WinBuiltinAccountOperatorsSid                 = 30
+	WinBuiltinSystemOperatorsSid                  = 31
+	WinBuiltinPrintOperatorsSid                   = 32
+	WinBuiltinBackupOperatorsSid                  = 33
+	WinBuiltinReplicatorSid                       = 34
+	WinBuiltinPreWindows2000CompatibleAccessSid   = 35
+	WinBuiltinRemoteDesktopUsersSid               = 36
+	WinBuiltinNetworkConfigurationOperatorsSid    = 37
+	WinAccountAdministratorSid                    = 38
+	WinAccountGuestSid                            = 39
+	WinAccountKrbtgtSid                           = 40
+	WinAccountDomainAdminsSid                     = 41
+	WinAccountDomainUsersSid                      = 42
+	WinAccountDomainGuestsSid                     = 43
+	WinAccountComputersSid                        = 44
+	WinAccountControllersSid                      = 45
+	WinAccountCertAdminsSid                       = 46
+	WinAccountSchemaAdminsSid                     = 47
+	WinAccountEnterpriseAdminsSid                 = 48
+	WinAccountPolicyAdminsSid                     = 49
+	WinAccountRasAndIasServersSid                 = 50
+	WinNTLMAuthenticationSid                      = 51
+	WinDigestAuthenticationSid                    = 52
+	WinSChannelAuthenticationSid                  = 53
+	WinThisOrganizationSid                        = 54
+	WinOtherOrganizationSid                       = 55
+	WinBuiltinIncomingForestTrustBuildersSid      = 56
+	WinBuiltinPerfMonitoringUsersSid              = 57
+	WinBuiltinPerfLoggingUsersSid                 = 58
+	WinBuiltinAuthorizationAccessSid              = 59
+	WinBuiltinTerminalServerLicenseServersSid     = 60
+	WinBuiltinDCOMUsersSid                        = 61
+	WinBuiltinIUsersSid                           = 62
+	WinIUserSid                                   = 63
+	WinBuiltinCryptoOperatorsSid                  = 64
+	WinUntrustedLabelSid                          = 65
+	WinLowLabelSid                                = 66
+	WinMediumLabelSid                             = 67
+	WinHighLabelSid                               = 68
+	WinSystemLabelSid                             = 69
+	WinWriteRestrictedCodeSid                     = 70
+	WinCreatorOwnerRightsSid                      = 71
+	WinCacheablePrincipalsGroupSid                = 72
+	WinNonCacheablePrincipalsGroupSid             = 73
+	WinEnterpriseReadonlyControllersSid           = 74
+	WinAccountReadonlyControllersSid              = 75
+	WinBuiltinEventLogReadersGroup                = 76
+	WinNewEnterpriseReadonlyControllersSid        = 77
+	WinBuiltinCertSvcDComAccessGroup              = 78
+	WinMediumPlusLabelSid                         = 79
+	WinLocalLogonSid                              = 80
+	WinConsoleLogonSid                            = 81
+	WinThisOrganizationCertificateSid             = 82
+	WinApplicationPackageAuthoritySid             = 83
+	WinBuiltinAnyPackageSid                       = 84
+	WinCapabilityInternetClientSid                = 85
+	WinCapabilityInternetClientServerSid          = 86
+	WinCapabilityPrivateNetworkClientServerSid    = 87
+	WinCapabilityPicturesLibrarySid               = 88
+	WinCapabilityVideosLibrarySid                 = 89
+	WinCapabilityMusicLibrarySid                  = 90
+	WinCapabilityDocumentsLibrarySid              = 91
+	WinCapabilitySharedUserCertificatesSid        = 92
+	WinCapabilityEnterpriseAuthenticationSid      = 93
+	WinCapabilityRemovableStorageSid              = 94
+	WinBuiltinRDSRemoteAccessServersSid           = 95
+	WinBuiltinRDSEndpointServersSid               = 96
+	WinBuiltinRDSManagementServersSid             = 97
+	WinUserModeDriversSid                         = 98
+	WinBuiltinHyperVAdminsSid                     = 99
+	WinAccountCloneableControllersSid             = 100
+	WinBuiltinAccessControlAssistanceOperatorsSid = 101
+	WinBuiltinRemoteManagementUsersSid            = 102
+	WinAuthenticationAuthorityAssertedSid         = 103
+	WinAuthenticationServiceAssertedSid           = 104
+	WinLocalAccountSid                            = 105
+	WinLocalAccountAndAdministratorSid            = 106
+	WinAccountProtectedUsersSid                   = 107
+	WinCapabilityAppointmentsSid                  = 108
+	WinCapabilityContactsSid                      = 109
+	WinAccountDefaultSystemManagedSid             = 110
+	WinBuiltinDefaultSystemManagedGroupSid        = 111
+	WinBuiltinStorageReplicaAdminsSid             = 112
+	WinAccountKeyAdminsSid                        = 113
+	WinAccountEnterpriseKeyAdminsSid              = 114
+	WinAuthenticationKeyTrustSid                  = 115
+	WinAuthenticationKeyPropertyMFASid            = 116
+	WinAuthenticationKeyPropertyAttestationSid    = 117
+	WinAuthenticationFreshKeyAuthSid              = 118
+	WinBuiltinDeviceOwnersSid                     = 119
+)
+
+// Creates a sid for a well-known predefined alias, generally using the constants of the form
+// Win*Sid, for the local machine.
+func CreateWellKnownSid(sidType WELL_KNOWN_SID_TYPE) (*SID, error) {
+	return CreateWellKnownDomainSid(sidType, nil)
+}
+
+// Creates a sid for a well-known predefined alias, generally using the constants of the form
+// Win*Sid, for the domain specified by the domainSid parameter.
+func CreateWellKnownDomainSid(sidType WELL_KNOWN_SID_TYPE, domainSid *SID) (*SID, error) {
+	n := uint32(50)
+	for {
+		b := make([]byte, n)
+		sid := (*SID)(unsafe.Pointer(&b[0]))
+		err := createWellKnownSid(sidType, domainSid, sid, &n)
+		if err == nil {
+			return sid, nil
+		}
+		if err != ERROR_INSUFFICIENT_BUFFER {
+			return nil, err
+		}
+		if n <= uint32(len(b)) {
+			return nil, err
 		}
 	}
 }
@@ -438,11 +591,11 @@
 //sys	SetThreadToken(thread *Handle, token Token) (err error) = advapi32.SetThreadToken
 //sys	LookupPrivilegeValue(systemname *uint16, name *uint16, luid *LUID) (err error) = advapi32.LookupPrivilegeValueW
 //sys	AdjustTokenPrivileges(token Token, disableAllPrivileges bool, newstate *Tokenprivileges, buflen uint32, prevstate *Tokenprivileges, returnlen *uint32) (err error) = advapi32.AdjustTokenPrivileges
-//sys	AdjustTokenGroups(token Token, resetToDefault bool, newstate *Tokengroups, buflen uint32, prevstate *Tokengroups, returnlen *uint32) (err error) = advapi32.AdjustTokenGroups
 //sys	GetTokenInformation(token Token, infoClass uint32, info *byte, infoLen uint32, returnedLen *uint32) (err error) = advapi32.GetTokenInformation
 //sys	SetTokenInformation(token Token, infoClass uint32, info *byte, infoLen uint32) (err error) = advapi32.SetTokenInformation
 //sys	DuplicateTokenEx(existingToken Token, desiredAccess uint32, tokenAttributes *SecurityAttributes, impersonationLevel uint32, tokenType uint32, newToken *Token) (err error) = advapi32.DuplicateTokenEx
 //sys	GetUserProfileDirectory(t Token, dir *uint16, dirLen *uint32) (err error) = userenv.GetUserProfileDirectoryW
+//sys	getSystemDirectory(dir *uint16, dirLen uint32) (len uint32, err error) = kernel32.GetSystemDirectoryW
 
 // An access token contains the security information for a logon session.
 // The system creates an access token when a user logs on, and every
@@ -539,29 +692,6 @@
 	}
 }
 
-<<<<<<< HEAD
-// Returns whether the current token is elevated from a UAC perspective.
-func (token Token) IsElevated() bool {
-	var isElevated uint32
-	var outLen uint32
-	err := GetTokenInformation(token, TokenElevation, (*byte)(unsafe.Pointer(&isElevated)), uint32(unsafe.Sizeof(isElevated)), &outLen)
-	if err != nil {
-		return false
-	}
-	return outLen == uint32(unsafe.Sizeof(isElevated)) && isElevated != 0
-}
-
-// Returns the linked token, which may be an elevated UAC token.
-func (token Token) GetLinkedToken() (Token, error) {
-	var linkedToken Token
-	var outLen uint32
-	err := GetTokenInformation(token, TokenLinkedToken, (*byte)(unsafe.Pointer(&linkedToken)), uint32(unsafe.Sizeof(linkedToken)), &outLen)
-	if err != nil {
-		return Token(0), err
-	}
-	return linkedToken, nil
-}
-
 // GetSystemDirectory retrieves path to current location of the system
 // directory, which is typically, though not always, C:\Windows\System32.
 func GetSystemDirectory() (string, error) {
@@ -579,8 +709,6 @@
 	}
 }
 
-=======
->>>>>>> 417c4147
 // IsMember reports whether the access token t is a member of the provided SID.
 func (t Token) IsMember(sid *SID) (bool, error) {
 	var b int32
