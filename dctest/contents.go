package dctest

import (
	"bytes"
	"encoding/json"
	"io/ioutil"
	"os"
	"strconv"

	"github.com/cybozu-go/cke"
	"github.com/cybozu-go/cke/sabakan"
	. "github.com/onsi/ginkgo"
	. "github.com/onsi/gomega"
	"sigs.k8s.io/yaml"
)

// TestInitData executes "neco init-data"
func TestInitData() {
	It("should initialize data for sabakan and CKE", func() {
		data, err := ioutil.ReadFile("../secrets")
		switch {
		case err == nil:
			By("setting quay.io auth")
			// Don't print secret to console.
			// Don't print stdout/stderr of commands which handle secret.
			// The printed log in CircleCI is open to the public.
			passwd := string(bytes.TrimSpace(data))
			_, _, err = execAt(bootServers[0], "env", "QUAY_USER=cybozu+neco_readonly", "neco", "config", "set", "quay-username")
			Expect(err).NotTo(HaveOccurred())
			_, _, err = execAt(bootServers[0], "env", "QUAY_PASSWORD="+passwd, "neco", "config", "set", "quay-password")
			Expect(err).NotTo(HaveOccurred())
		case os.IsNotExist(err):
		default:
			Expect(err).NotTo(HaveOccurred())
		}

		By("initialize data for sabakan and CKE")
<<<<<<< HEAD
		cs, err := getMachinesSpecifiedRole("cs")
		Expect(err).NotTo(HaveOccurred())
		ss, err := getMachinesSpecifiedRole("ss")
		Expect(err).NotTo(HaveOccurred())
		// substruct the number of control planes
		csweight := len(cs) - 3
		ssweight := len(ss)
		Expect(csweight).Should(BeNumerically(">", 0))
		Expect(ssweight).Should(BeNumerically(">", 0))
		execSafeAt(boot0, "neco", "cke", "weight", "set", "cs", strconv.Itoa(csweight))
		execSafeAt(boot0, "neco", "cke", "weight", "set", "ss", strconv.Itoa(ssweight))
		stdout, stderr, err := execAt(boot0, "neco", "cke", "weight", "list")
=======
		execSafeAt(bootServers[0], "neco", "cke", "weight", "set", "cs", "2")
		execSafeAt(bootServers[0], "neco", "cke", "weight", "set", "ss", "1")
		stdout, stderr, err := execAt(bootServers[0], "neco", "cke", "weight", "list")
>>>>>>> 0fb9e0b0
		Expect(err).NotTo(HaveOccurred(), "stdout=%s, stderr=%s", stdout, stderr)
		var result map[string]int
		err = json.Unmarshal(stdout, &result)
		Expect(err).NotTo(HaveOccurred())
		v, ok := result["cs"]
		Expect(ok).To(BeTrue())
		Expect(v).To(Equal(csweight))
		v, ok = result["ss"]
		Expect(ok).To(BeTrue())
<<<<<<< HEAD
		Expect(v).To(Equal(ssweight))
		stdout, stderr, err = execAt(boot0, "neco", "cke", "weight", "get", "cs")
		Expect(err).NotTo(HaveOccurred(), "stdout=%s, stderr=%s", stdout, stderr)
		Expect(string(bytes.TrimSpace(stdout))).To(Equal(strconv.Itoa(csweight)))
		stdout, stderr, err = execAt(boot0, "neco", "cke", "weight", "get", "ss")
		Expect(err).NotTo(HaveOccurred(), "stdout=%s, stderr=%s", stdout, stderr)
		Expect(string(bytes.TrimSpace(stdout))).To(Equal(strconv.Itoa(ssweight)))
		execSafeAt(boot0, "neco", "cke", "update")
		stdout, stderr, err = execAt(boot0, "ckecli", "sabakan", "get-template")
=======
		Expect(v).To(Equal(1))
		stdout, stderr, err = execAt(bootServers[0], "neco", "cke", "weight", "get", "cs")
		Expect(err).NotTo(HaveOccurred(), "stdout=%s, stderr=%s", stdout, stderr)
		Expect(string(bytes.TrimSpace(stdout))).To(Equal("2"))
		stdout, stderr, err = execAt(bootServers[0], "neco", "cke", "weight", "get", "ss")
		Expect(err).NotTo(HaveOccurred(), "stdout=%s, stderr=%s", stdout, stderr)
		Expect(string(bytes.TrimSpace(stdout))).To(Equal("1"))
		execSafeAt(bootServers[0], "neco", "cke", "update")
		stdout, stderr, err = execAt(bootServers[0], "ckecli", "sabakan", "get-template")
>>>>>>> 0fb9e0b0
		Expect(err).NotTo(HaveOccurred(), "stdout=%s, stderr=%s", stdout, stderr)
		ckeTemplate := cke.NewCluster()
		err = yaml.Unmarshal(stdout, ckeTemplate)
		Expect(err).NotTo(HaveOccurred())
		weight, err := strconv.ParseFloat(ckeTemplate.Nodes[1].Labels[sabakan.CKELabelWeight], 64)
		Expect(err).NotTo(HaveOccurred())
		Expect(weight).To(BeNumerically("==", csweight))
		weight, err = strconv.ParseFloat(ckeTemplate.Nodes[2].Labels[sabakan.CKELabelWeight], 64)
		Expect(err).NotTo(HaveOccurred())
<<<<<<< HEAD
		Expect(weight).To(BeNumerically("==", ssweight))
		execSafeAt(boot0, "neco", "init-data")
=======
		Expect(weight).To(BeNumerically("==", 1.000000))
		execSafeAt(bootServers[0], "neco", "init-data")
>>>>>>> 0fb9e0b0
	})
}<|MERGE_RESOLUTION|>--- conflicted
+++ resolved
@@ -35,7 +35,6 @@
 		}
 
 		By("initialize data for sabakan and CKE")
-<<<<<<< HEAD
 		cs, err := getMachinesSpecifiedRole("cs")
 		Expect(err).NotTo(HaveOccurred())
 		ss, err := getMachinesSpecifiedRole("ss")
@@ -45,14 +44,9 @@
 		ssweight := len(ss)
 		Expect(csweight).Should(BeNumerically(">", 0))
 		Expect(ssweight).Should(BeNumerically(">", 0))
-		execSafeAt(boot0, "neco", "cke", "weight", "set", "cs", strconv.Itoa(csweight))
-		execSafeAt(boot0, "neco", "cke", "weight", "set", "ss", strconv.Itoa(ssweight))
-		stdout, stderr, err := execAt(boot0, "neco", "cke", "weight", "list")
-=======
-		execSafeAt(bootServers[0], "neco", "cke", "weight", "set", "cs", "2")
-		execSafeAt(bootServers[0], "neco", "cke", "weight", "set", "ss", "1")
+		execSafeAt(bootServers[0], "neco", "cke", "weight", "set", "cs", strconv.Itoa(csweight))
+		execSafeAt(bootServers[0], "neco", "cke", "weight", "set", "ss", strconv.Itoa(ssweight))
 		stdout, stderr, err := execAt(bootServers[0], "neco", "cke", "weight", "list")
->>>>>>> 0fb9e0b0
 		Expect(err).NotTo(HaveOccurred(), "stdout=%s, stderr=%s", stdout, stderr)
 		var result map[string]int
 		err = json.Unmarshal(stdout, &result)
@@ -62,27 +56,15 @@
 		Expect(v).To(Equal(csweight))
 		v, ok = result["ss"]
 		Expect(ok).To(BeTrue())
-<<<<<<< HEAD
 		Expect(v).To(Equal(ssweight))
-		stdout, stderr, err = execAt(boot0, "neco", "cke", "weight", "get", "cs")
+		stdout, stderr, err = execAt(bootServers[0], "neco", "cke", "weight", "get", "cs")
 		Expect(err).NotTo(HaveOccurred(), "stdout=%s, stderr=%s", stdout, stderr)
 		Expect(string(bytes.TrimSpace(stdout))).To(Equal(strconv.Itoa(csweight)))
-		stdout, stderr, err = execAt(boot0, "neco", "cke", "weight", "get", "ss")
+		stdout, stderr, err = execAt(bootServers[0], "neco", "cke", "weight", "get", "ss")
 		Expect(err).NotTo(HaveOccurred(), "stdout=%s, stderr=%s", stdout, stderr)
 		Expect(string(bytes.TrimSpace(stdout))).To(Equal(strconv.Itoa(ssweight)))
-		execSafeAt(boot0, "neco", "cke", "update")
-		stdout, stderr, err = execAt(boot0, "ckecli", "sabakan", "get-template")
-=======
-		Expect(v).To(Equal(1))
-		stdout, stderr, err = execAt(bootServers[0], "neco", "cke", "weight", "get", "cs")
-		Expect(err).NotTo(HaveOccurred(), "stdout=%s, stderr=%s", stdout, stderr)
-		Expect(string(bytes.TrimSpace(stdout))).To(Equal("2"))
-		stdout, stderr, err = execAt(bootServers[0], "neco", "cke", "weight", "get", "ss")
-		Expect(err).NotTo(HaveOccurred(), "stdout=%s, stderr=%s", stdout, stderr)
-		Expect(string(bytes.TrimSpace(stdout))).To(Equal("1"))
 		execSafeAt(bootServers[0], "neco", "cke", "update")
 		stdout, stderr, err = execAt(bootServers[0], "ckecli", "sabakan", "get-template")
->>>>>>> 0fb9e0b0
 		Expect(err).NotTo(HaveOccurred(), "stdout=%s, stderr=%s", stdout, stderr)
 		ckeTemplate := cke.NewCluster()
 		err = yaml.Unmarshal(stdout, ckeTemplate)
@@ -92,12 +74,7 @@
 		Expect(weight).To(BeNumerically("==", csweight))
 		weight, err = strconv.ParseFloat(ckeTemplate.Nodes[2].Labels[sabakan.CKELabelWeight], 64)
 		Expect(err).NotTo(HaveOccurred())
-<<<<<<< HEAD
 		Expect(weight).To(BeNumerically("==", ssweight))
-		execSafeAt(boot0, "neco", "init-data")
-=======
-		Expect(weight).To(BeNumerically("==", 1.000000))
 		execSafeAt(bootServers[0], "neco", "init-data")
->>>>>>> 0fb9e0b0
 	})
 }